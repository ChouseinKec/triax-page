<<<<<<< HEAD
@mixin states(
	// Element states
	$hover: true,
	$focus: true,
	$active: true,
	$selected: true,
	$disabled: false
) {
	&:hover {
		box-shadow: 0px 0px 0px 1px var(--theme-color-secondary) inset;

		color: var(--theme-color-secondary);

		[fill]:not([fill='none']) {
			fill: var(--theme-color-secondary);
		}
	}

	&[data-is-active='true'] {
		[fill]:not([fill='none']) {
			fill: var(--theme-color-secondary);
		}
	}

	&[data-is-selected='true'] {
		background: var(--theme-color-secondary);
		color: var(--color-white);

		[fill]:not([fill='none']) {
			fill: var(--color-white);
		}
	}

	&:focus {
		box-shadow: 0px 0px 0px 1px var(--theme-color-secondary) inset;
=======
@mixin states($hover: true, $focus: true, $active: true, $selected: true, $open: false, $svg: false, $error: false) {
	@if $hover {
		&:hover {
			background: var(--color-hover);
		}
	}

	@if $focus {
		&:focus {
			background: var(--color-focus);
			color: var(--color-white);
			* {
				color: var(--color-white);
			}

			@if $svg {
				svg *[fill]:not([fill='none']) {
					fill: var(--color-white);
				}
			}
		}
	}

	@if $active {
		&:active {
			background: var(--color-active);
			color: var(--color-white);

			* {
				color: var(--color-white);
			}
			@if $svg {
				svg path {
					fill: var(--color-white);
				}
			}
		}
	}

	@if $selected {
		&[data-selected='true'] {
			color: var(--color-white);
			background: var(--color-selected);
			box-shadow: inset 0px 0.5px 2px 1px rgb(0 0 0 / 40%);
			@if $svg {
				svg *[fill]:not([fill='none']) {
					fill: var(--color-white);
				}
			}
		}
>>>>>>> 3231c71f
	}

	&:active {
		box-shadow: 0px 0px 0px 1px var(--theme-color-secondary) inset;
	}

	&[data-is-disabled='true'] {
		pointer-events: none;
		opacity: 0.5;
	}

	@if $error {
		&[data-iserror='true'] {
			border-bottom: 3px solid var(--color-error);
		}
	}
}

@mixin components--container($background: var(--theme-color-primary-tint), $radius: var(--size-md), $shadow: var(--theme-shadow-border)) {
	font-size: var(--font-size-sm);
	position: relative;
	padding: var(--size-xs);

	@if $background {
		background: $background;
	}

	@if $radius {
		border-radius: $radius;
	}

	@if $shadow {
		box-shadow: $shadow;
	}
}

<<<<<<< HEAD
// This mixin is used for float components
// E.g DropdownReveal,DropdownSelect in Style Editor
@mixin components--float {
	border-radius: var(--size-sm);
	box-shadow: var(--theme-shadow-border);
	font-size: var(--font-size-md);
	background: var(--theme-color-primary);
	position: fixed;
	padding: var(--size-md);
	z-index: 9999;
}

// This mixin is used for the view component
// E.g FlexView,PositionSelect, in Style Editor
@mixin components--view {
	@include components--container($background: false);

	width: 100%;
	height: 100%;
	max-height: 150px;
	overflow: hidden;
	background: var(--theme-color-primary-tint);
	color: var(--color-white);
}

// This mixin is used for input components
// E.g Search,Dimension,Number in Style Editor
@mixin components--input($padding: true, $background: var(--theme-color-primary-tint)) {
	height: 25px;
	min-height: 25px;
	@if $padding {
		padding: var(--size-sm) var(--size-md);
	}
=======
@mixin components--button {
	height: 25px;
	padding: var(--size-sm);
>>>>>>> 3231c71f

	outline: none;
	border: none;
	border-radius: var(--size-sm);
	background: $background;
	box-shadow: var(--theme-shadow-border);

<<<<<<< HEAD
	color: var(--color-white);
	font-size: var(--font-size-sm);
	text-align: center;
=======
	@include states($open: true, $svg: true);
>>>>>>> 3231c71f

	&::-webkit-outer-spin-button,
	&::-webkit-inner-spin-button {
		-webkit-appearance: none;
		margin: 0;
	}
	-moz-appearance: textfield;
	appearance: textfield;

	@include states();

	&[data-is-error='true'] {
		border-bottom: 3px solid var(--color-error);
	}
}

<<<<<<< HEAD
// This mixin is used for vertical flex stack
// E.g Options
@mixin components--flex-vertical($gap: var(--size-sm), $align: baseline, $justify: center) {
	display: flex;
	flex-direction: column;
	justify-content: $justify;
	align-items: $align;
	gap: $gap;
}

// This mixin is used for vertical flex stack
// E.g Options
@mixin components--flex-horizontal($gap: var(--size-sm), $align: baseline, $justify: center) {
	display: flex;
	flex-direction: row;
	justify-content: $justify;
	align-items: $align;
	gap: $gap;
=======
@mixin components--input {
	height: 25px;
	padding: var(--size-sm) var(--size-md);

	border: none;
	outline: none;
	border-radius: var(--size-sm);
	background: var(--color-white);
	box-shadow: var(--shadow-inset);

	* {
		font-size: var(--font-size-md);
	}

	@include states($error: true);
>>>>>>> 3231c71f
}

// This mixin is used for button-like components
// It can be used for buttons, options, and other interactive elements
// It includes styles for hover, focus, active, selected, and disabled states

@mixin components--button(
	//
	$height: 25px,
	$radius: var(--size-sm),
	$background: var(--theme-color-primary-tint),
	$fill: var(--color-white),
	$padding: var(--size-sm),
) {
	height: $height;

	padding: $padding;
	display: flex;
	flex-direction: row;
	align-items: center;
	justify-content: center;
	gap: var(--size-xs);
	outline: none;
	border-radius: $radius;
	border: none;

	background: $background;

	font-size: var(--font-size-sm);
	color: var(--color-white);
	text-transform: uppercase;
	text-overflow: ellipsis;
	white-space: nowrap;
	cursor: pointer;
<<<<<<< HEAD
=======
	@include states($selected: true, $svg: true);
>>>>>>> 3231c71f

	svg {
		max-width: 15px;
		max-height: 15px;

<<<<<<< HEAD
		[fill]:not([fill='none']) {
			fill: $fill;
		}
	}

	@include states();
}

// This mixin is used for buttons that toggle a dropdown or a menu
// It includes an arrow icon that indicates the toggle state
@mixin components--button-dropdown($isRound: false) {
	@if $isRound {
		font-size: var(--font-size-lg);
		padding: var(--size-xs);
		width: auto;
		height: 25px;
		aspect-ratio: 1;
		border-radius: 50%;
		&::before,
		&::after {
			content: none;
		}
	} @else {
		width: 100%;

		@include icon-arrow;
		@include components--button();

		> span {
			overflow: hidden;
			text-overflow: ellipsis;
			white-space: nowrap;
			width: 100%;
		}
	}

	svg {
		max-width: 15px;
		max-height: 15px;

		fill: var(--color-white);
=======
		*[fill]:not([fill='none']) {
			fill: var(--color-black);
		}
>>>>>>> 3231c71f
	}
}

@mixin icon-arrow {
	&::after {
		content: '';
		width: 7px;
		height: 5px;
		display: block;

<<<<<<< HEAD
		transform: translateY(-5%);
=======
		transform: translateY(-50%);
>>>>>>> 3231c71f

		clip-path: polygon(50% 100%, 0 0, 100% 0);
		background: var(--color-white);

		transition: all 0.5s;
		position: absolute;
		right: 5%;
	}

	&[data-is-open='true'] {
		&::after {
			clip-path: polygon(50% 0, 0 100%, 100% 100%);
			background: var(--color-white);
		}
	}
}<|MERGE_RESOLUTION|>--- conflicted
+++ resolved
@@ -1,41 +1,4 @@
-<<<<<<< HEAD
-@mixin states(
-	// Element states
-	$hover: true,
-	$focus: true,
-	$active: true,
-	$selected: true,
-	$disabled: false
-) {
-	&:hover {
-		box-shadow: 0px 0px 0px 1px var(--theme-color-secondary) inset;
-
-		color: var(--theme-color-secondary);
-
-		[fill]:not([fill='none']) {
-			fill: var(--theme-color-secondary);
-		}
-	}
-
-	&[data-is-active='true'] {
-		[fill]:not([fill='none']) {
-			fill: var(--theme-color-secondary);
-		}
-	}
-
-	&[data-is-selected='true'] {
-		background: var(--theme-color-secondary);
-		color: var(--color-white);
-
-		[fill]:not([fill='none']) {
-			fill: var(--color-white);
-		}
-	}
-
-	&:focus {
-		box-shadow: 0px 0px 0px 1px var(--theme-color-secondary) inset;
-=======
-@mixin states($hover: true, $focus: true, $active: true, $selected: true, $open: false, $svg: false, $error: false) {
+@mixin states($hover: true, $focus: true, $active: true, $selected: true, $open: false, $svg: false) {
 	@if $hover {
 		&:hover {
 			background: var(--color-hover);
@@ -46,12 +9,8 @@
 		&:focus {
 			background: var(--color-focus);
 			color: var(--color-white);
-			* {
-				color: var(--color-white);
-			}
-
 			@if $svg {
-				svg *[fill]:not([fill='none']) {
+				svg path {
 					fill: var(--color-white);
 				}
 			}
@@ -62,10 +21,6 @@
 		&:active {
 			background: var(--color-active);
 			color: var(--color-white);
-
-			* {
-				color: var(--color-white);
-			}
 			@if $svg {
 				svg path {
 					fill: var(--color-white);
@@ -80,21 +35,25 @@
 			background: var(--color-selected);
 			box-shadow: inset 0px 0.5px 2px 1px rgb(0 0 0 / 40%);
 			@if $svg {
-				svg *[fill]:not([fill='none']) {
+				svg path {
 					fill: var(--color-white);
 				}
 			}
 		}
->>>>>>> 3231c71f
 	}
 
-	&:active {
-		box-shadow: 0px 0px 0px 1px var(--theme-color-secondary) inset;
-	}
+	@if $open {
+		&[data-isopen='true'] {
+			color: var(--color-white);
+			background: var(--color-selected);
+			box-shadow: inset 0px 0.5px 2px 1px rgb(0 0 0 / 40%);
 
-	&[data-is-disabled='true'] {
-		pointer-events: none;
-		opacity: 0.5;
+			@if $svg {
+				svg path {
+					fill: var(--color-white);
+				}
+			}
+		}
 	}
 
 	@if $error {
@@ -104,63 +63,22 @@
 	}
 }
 
-@mixin components--container($background: var(--theme-color-primary-tint), $radius: var(--size-md), $shadow: var(--theme-shadow-border)) {
-	font-size: var(--font-size-sm);
-	position: relative;
-	padding: var(--size-xs);
-
-	@if $background {
-		background: $background;
-	}
-
-	@if $radius {
-		border-radius: $radius;
-	}
-
-	@if $shadow {
-		box-shadow: $shadow;
-	}
-}
-
-<<<<<<< HEAD
 // This mixin is used for float components
 // E.g DropdownReveal,DropdownSelect in Style Editor
 @mixin components--float {
 	border-radius: var(--size-sm);
-	box-shadow: var(--theme-shadow-border);
-	font-size: var(--font-size-md);
-	background: var(--theme-color-primary);
-	position: fixed;
-	padding: var(--size-md);
-	z-index: 9999;
+	box-shadow: var(--shadow-outset);
+
+	cursor: default;
+
+	@if $background {
+		background: var(--color-white);
+	}
 }
 
-// This mixin is used for the view component
-// E.g FlexView,PositionSelect, in Style Editor
-@mixin components--view {
-	@include components--container($background: false);
-
-	width: 100%;
-	height: 100%;
-	max-height: 150px;
-	overflow: hidden;
-	background: var(--theme-color-primary-tint);
-	color: var(--color-white);
-}
-
-// This mixin is used for input components
-// E.g Search,Dimension,Number in Style Editor
-@mixin components--input($padding: true, $background: var(--theme-color-primary-tint)) {
-	height: 25px;
+@mixin components--button {
 	min-height: 25px;
-	@if $padding {
-		padding: var(--size-sm) var(--size-md);
-	}
-=======
-@mixin components--button {
-	height: 25px;
 	padding: var(--size-sm);
->>>>>>> 3231c71f
 
 	outline: none;
 	border: none;
@@ -168,13 +86,9 @@
 	background: $background;
 	box-shadow: var(--theme-shadow-border);
 
-<<<<<<< HEAD
 	color: var(--color-white);
 	font-size: var(--font-size-sm);
 	text-align: center;
-=======
-	@include states($open: true, $svg: true);
->>>>>>> 3231c71f
 
 	&::-webkit-outer-spin-button,
 	&::-webkit-inner-spin-button {
@@ -189,30 +103,14 @@
 	&[data-is-error='true'] {
 		border-bottom: 3px solid var(--color-error);
 	}
+
+	&:active {
+		box-shadow: var(--shadow-inset);
+	}
 }
 
-<<<<<<< HEAD
-// This mixin is used for vertical flex stack
-// E.g Options
-@mixin components--flex-vertical($gap: var(--size-sm), $align: baseline, $justify: center) {
-	display: flex;
-	flex-direction: column;
-	justify-content: $justify;
-	align-items: $align;
-	gap: $gap;
-}
-
-// This mixin is used for vertical flex stack
-// E.g Options
-@mixin components--flex-horizontal($gap: var(--size-sm), $align: baseline, $justify: center) {
-	display: flex;
-	flex-direction: row;
-	justify-content: $justify;
-	align-items: $align;
-	gap: $gap;
-=======
 @mixin components--input {
-	height: 25px;
+	min-height: 25px;
 	padding: var(--size-sm) var(--size-md);
 
 	border: none;
@@ -220,30 +118,14 @@
 	border-radius: var(--size-sm);
 	background: var(--color-white);
 	box-shadow: var(--shadow-inset);
+	font-size: var(--font-size-md);
 
-	* {
-		font-size: var(--font-size-md);
-	}
-
-	@include states($error: true);
->>>>>>> 3231c71f
+	@include states($selected: false);
 }
 
-// This mixin is used for button-like components
-// It can be used for buttons, options, and other interactive elements
-// It includes styles for hover, focus, active, selected, and disabled states
-
-@mixin components--button(
-	//
-	$height: 25px,
-	$radius: var(--size-sm),
-	$background: var(--theme-color-primary-tint),
-	$fill: var(--color-white),
-	$padding: var(--size-sm),
-) {
-	height: $height;
-
-	padding: $padding;
+@mixin components--option {
+	min-height: 20px;
+	padding: 0 var(--size-sm);
 	display: flex;
 	flex-direction: row;
 	align-items: center;
@@ -261,62 +143,11 @@
 	text-overflow: ellipsis;
 	white-space: nowrap;
 	cursor: pointer;
-<<<<<<< HEAD
-=======
-	@include states($selected: true, $svg: true);
->>>>>>> 3231c71f
+	@include states;
 
 	svg {
-		max-width: 15px;
-		max-height: 15px;
-
-<<<<<<< HEAD
-		[fill]:not([fill='none']) {
-			fill: $fill;
-		}
-	}
-
-	@include states();
-}
-
-// This mixin is used for buttons that toggle a dropdown or a menu
-// It includes an arrow icon that indicates the toggle state
-@mixin components--button-dropdown($isRound: false) {
-	@if $isRound {
-		font-size: var(--font-size-lg);
-		padding: var(--size-xs);
-		width: auto;
-		height: 25px;
-		aspect-ratio: 1;
-		border-radius: 50%;
-		&::before,
-		&::after {
-			content: none;
-		}
-	} @else {
-		width: 100%;
-
-		@include icon-arrow;
-		@include components--button();
-
-		> span {
-			overflow: hidden;
-			text-overflow: ellipsis;
-			white-space: nowrap;
-			width: 100%;
-		}
-	}
-
-	svg {
-		max-width: 15px;
-		max-height: 15px;
-
-		fill: var(--color-white);
-=======
-		*[fill]:not([fill='none']) {
-			fill: var(--color-black);
-		}
->>>>>>> 3231c71f
+		width: 15px;
+		height: 15px;
 	}
 }
 
@@ -327,11 +158,11 @@
 		height: 5px;
 		display: block;
 
-<<<<<<< HEAD
-		transform: translateY(-5%);
-=======
+		// position: absolute;
+		// top: 53%;
+		// right: var(--size-sm);
+
 		transform: translateY(-50%);
->>>>>>> 3231c71f
 
 		clip-path: polygon(50% 100%, 0 0, 100% 0);
 		background: var(--color-white);
